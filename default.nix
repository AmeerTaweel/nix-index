let
<<<<<<< HEAD
  # nixpkgs-unstable at 2021-10-16 18:26
  nixpkgsRev = "8e1eab9eae4278c9bb1dcae426848a581943db5a";
=======
  # nixpkgs-21.05
  nixpkgsRev = "970cb0a6dd23309f81bc2629de62b22f930fb218";
>>>>>>> 809788b3
  defaultNixpkgs = builtins.fetchTarball "github.com/NixOS/nixpkgs/archive/${nixpkgsRev}.tar.gz";
in
{ nixpkgs ? defaultNixpkgs }:

with (import nixpkgs {}); with rustPlatform;

buildRustPackage rec {
  name = "nix-index-${version}";
  version = "0.1.3";

  src = builtins.filterSource (name: type: !lib.hasPrefix "target" (baseNameOf name) && !lib.hasPrefix "result" (baseNameOf name) && name != ".git") ./.;
<<<<<<< HEAD
  buildInputs = [openssl curl];
  nativeBuildInputs = [ pkg-config ];
  cargoLock = {
    lockFile = ./Cargo.lock;
  };
=======
  buildInputs = [pkgconfig openssl curl] ++ lib.optionals stdenv.isDarwin [ darwin.apple_sdk.frameworks.Security ] ;
  cargoSha256 = "0jndrr1lyvbc5fjbm9hnxis3hkd120awipnqnqqnaddqhvlsx85f";
>>>>>>> 809788b3

  postInstall = ''
    mkdir -p $out/etc/profile.d
    cp ${./command-not-found.sh} $out/etc/profile.d/command-not-found.sh
    substituteInPlace $out/etc/profile.d/command-not-found.sh \
      --replace "@out@" "$out"
  '';

  meta = with lib; {
    description = "A files database for nixpkgs";
    homepage = https://github.com/bennofs/nix-index;
    license = with licenses; [ bsd3 ];
    maintainers = [ maintainers.bennofs ];
    platforms = platforms.all;
  };
}<|MERGE_RESOLUTION|>--- conflicted
+++ resolved
@@ -1,11 +1,6 @@
 let
-<<<<<<< HEAD
   # nixpkgs-unstable at 2021-10-16 18:26
   nixpkgsRev = "8e1eab9eae4278c9bb1dcae426848a581943db5a";
-=======
-  # nixpkgs-21.05
-  nixpkgsRev = "970cb0a6dd23309f81bc2629de62b22f930fb218";
->>>>>>> 809788b3
   defaultNixpkgs = builtins.fetchTarball "github.com/NixOS/nixpkgs/archive/${nixpkgsRev}.tar.gz";
 in
 { nixpkgs ? defaultNixpkgs }:
@@ -17,16 +12,9 @@
   version = "0.1.3";
 
   src = builtins.filterSource (name: type: !lib.hasPrefix "target" (baseNameOf name) && !lib.hasPrefix "result" (baseNameOf name) && name != ".git") ./.;
-<<<<<<< HEAD
   buildInputs = [openssl curl];
   nativeBuildInputs = [ pkg-config ];
-  cargoLock = {
-    lockFile = ./Cargo.lock;
-  };
-=======
-  buildInputs = [pkgconfig openssl curl] ++ lib.optionals stdenv.isDarwin [ darwin.apple_sdk.frameworks.Security ] ;
   cargoSha256 = "0jndrr1lyvbc5fjbm9hnxis3hkd120awipnqnqqnaddqhvlsx85f";
->>>>>>> 809788b3
 
   postInstall = ''
     mkdir -p $out/etc/profile.d
